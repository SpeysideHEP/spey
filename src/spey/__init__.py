--- conflicted
+++ resolved
@@ -32,14 +32,11 @@
     "BackendBase",
     "ConverterBase",
     "about",
-<<<<<<< HEAD
     "math",
-=======
     "check_updates",
     "get_backend_bibtex",
     "cite",
     "set_log_level",
->>>>>>> d81d799c
 ]
 
 
